--- conflicted
+++ resolved
@@ -1,20 +1,20 @@
-<<<<<<< HEAD
-=======
 """
 Utilities for video processing, such as converting image frames to video
 and generating per-object mask/overlay videos.
 """
->>>>>>> 74bd4651
+
 import os
 from glob import glob
 import cv2  # pylint: disable=import-error
 from PIL import Image
 import numpy as np
-<<<<<<< HEAD
 from glob import glob
 import shutil # For managing temporary directories
 import tempfile
-import logging # Add logging
+import logging 
+
+# Disable no-member for cv2 (OpenCV) for the whole file
+# pylint: disable=no-member
 
 # Consistent color palette for objects
 # Simple palette: R, G, B, Yellow, Cyan, Magenta, etc.
@@ -41,11 +41,9 @@
         if obj_id_str not in color_map:
             color_map[obj_id_str] = palette[len(color_map) % len(palette)]
         return color_map[obj_id_str]
-=======
-
-# Disable no-member for cv2 (OpenCV) for the whole file
-# pylint: disable=no-member
->>>>>>> 74bd4651
+
+
+
 
 
 def images_to_video(image_files, video_path, fps=30, width=None, height=None):
@@ -62,7 +60,6 @@
         logging.warning(f"No frames for video {video_path}, skipping.")
         return
 
-<<<<<<< HEAD
     if width is None or height is None:
         try:
             first_frame_img = Image.open(image_files[0])
@@ -74,35 +71,13 @@
             logging.error(f"Could not read first frame {image_files[0]} to get dimensions: {e}")
             return
     
-=======
-    try:
-        first_frame_pil = Image.open(image_files[0])
-        first_frame = np.array(first_frame_pil)
-    except FileNotFoundError:
-        print(f"Error: First frame {image_files[0]} not found for video {video_path}. Skipping.")
-        return
-    except Exception as e: # pylint: disable=broad-except
-        print(f"Error opening first frame {image_files[0]}: {e}. Skipping video {video_path}.")
-        return
-
-
-    height, width = first_frame.shape[:2]
-
->>>>>>> 74bd4651
+
     fourcc = cv2.VideoWriter_fourcc(*'mp4v')
     video_writer = cv2.VideoWriter(video_path, fourcc, fps, (width, height))
 
     for img_file in image_files:
         try:
-<<<<<<< HEAD
-            frame = np.array(Image.open(img_file).convert("RGB")) # Ensure 3 channels
-            if frame.shape[0] != height or frame.shape[1] != width:
-                frame = cv2.resize(frame, (width, height)) # Resize if necessary
-            video_writer.write(cv2.cvtColor(frame, cv2.COLOR_RGB2BGR)) # OpenCV expects BGR
-        except Exception as e:
-            logging.error(f"Error processing image file {img_file} for video: {e}")
-            continue # Skip problematic frame
-=======
+
             frame_pil = Image.open(img_file)
             frame = np.array(frame_pil)
             if len(frame.shape) == 2: # Grayscale
@@ -122,8 +97,6 @@
             print(f"Error processing frame {img_file}: {e}. Skipping frame.")
             continue
 
->>>>>>> 74bd4651
-
     video_writer.release()
     logging.info(f"Saved video {video_path}")
 
@@ -132,7 +105,7 @@
     Generate per-object videos from mask and overlay images.
     Each object will have its own video for masks and overlays.
     """
-<<<<<<< HEAD
+
     # obj_ids are extracted from filenames like "000001_obj1_mask.png"
     all_pngs = glob(os.path.join(output_dir, "*_obj*_*.png"))
     if not all_pngs:
@@ -277,25 +250,6 @@
                  Image.fromarray(blank_frame_np).save(os.path.join(temp_combined_overlay_frames_dir, f"{base_frame_name}.png"))
                  combined_overlay_frame_files.append(os.path.join(temp_combined_overlay_frames_dir, f"{base_frame_name}.png"))
 
-=======
-    mask_pattern = os.path.join(output_dir, "*_obj*_mask.png")
-    mask_files = sorted(glob(mask_pattern))
-
-    objects = set()
-    for f in mask_files:
-        try:
-            # Assuming filename format like '000001_obj1_mask.png'
-            obj_id = os.path.basename(f).split('_')[1] # Extracts 'obj1'
-            objects.add(obj_id)
-        except IndexError:
-            print(f"Warning: Could not parse object ID from filename {f}. Skipping.")
-            continue
-
-
-    for obj in sorted(list(objects)): # Convert set to sorted list for deterministic order
-        obj_mask_files = sorted(glob(os.path.join(output_dir, f"*_{obj}_mask.png")))
-        obj_overlay_files = sorted(glob(os.path.join(output_dir, f"*_{obj}_overlay.png")))
->>>>>>> 74bd4651
 
     if combined_overlay_frame_files:
         images_to_video(combined_overlay_frame_files, video_path, fps, width=img_width, height=img_height)
