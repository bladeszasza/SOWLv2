"""
Command Line Interface for SOWLv2.

This script provides a CLI to detect and segment objects in images,
folders of frames, or video files using a text prompt.
It leverages the SOWLv2Pipeline for processing.
"""
import argparse
import os
import sys
import yaml
from sowlv2.data.config import PipelineBaseData
from sowlv2.pipeline import SOWLv2Pipeline

def parse_args():
<<<<<<< HEAD
    parser = argparse.ArgumentParser(description="SOWLv2: Detect and segment objects in images/frames/video with a text prompt.")
    parser.add_argument("--prompt", type=str, required=False, help="Text prompt for object detection (e.g. 'cat')")
    parser.add_argument("--input", type=str, required=False, help="Path to input (image file, directory of frames, or video file)")
    parser.add_argument("--output", type=str, default="output", help="Directory to save output masks and overlays")
    parser.add_argument("--owl-model", type=str, default="google/owlv2-base-patch16-ensemble", help="OWLv2 model (HuggingFace name)")
    parser.add_argument("--sam-model", type=str, default="facebook/sam2.1-hiera-small", help="SAM2 model (HuggingFace name)")
    parser.add_argument("--threshold", type=float, default=0.4, help="Detection confidence threshold")
    parser.add_argument("--fps", type=int, default=24, help="Sampling rate (frames per second) for video")
    parser.add_argument("--device", type=str, default="cuda", help="PyTorch device (cpu or cuda). Default uses GPU if available.")
    parser.add_argument("--owl-skip-frames", type=int, default=3, help="Number of frames to skip for OWLv2 detection in video (0=detect every frame, 3=detect every 4th frame). Default is 3.")
    parser.add_argument("--config", type=str, default=None, help="Path to YAML config file (optional)")
=======
    """Parse command line arguments."""
    parser = argparse.ArgumentParser(
        description="SOWLv2: Detect and segment objects in images/frames/video with a text prompt."
    )
    parser.add_argument(
        "--prompt", type=str, required=False,
        help="Text prompt for object detection (e.g. 'cat')"
    )
    parser.add_argument(
        "--input", type=str, required=False,
        help="Path to input (image file, directory of frames, or video file)"
    )
    parser.add_argument(
        "--output", type=str, default="output",
        help="Directory to save output masks and overlays"
    )
    parser.add_argument(
        "--owl-model", type=str, default="google/owlv2-base-patch16-ensemble",
        help="OWLv2 model (HuggingFace name)"
    )
    parser.add_argument(
        "--sam-model", type=str, default="facebook/sam2.1-hiera-small",
        help="SAM2 model (HuggingFace name)"
    )
    parser.add_argument(
        "--threshold", type=float, default=0.4,
        help="Detection confidence threshold"
    )
    parser.add_argument(
        "--fps", type=int, default=24,
        help="Sampling rate (frames per second) for video"
    )
    parser.add_argument(
        "--device", type=str, default="cuda",
        help="PyTorch device (cpu or cuda). Default uses GPU if available."
    )
    parser.add_argument(
        "--config", type=str, default=None,
        help="Path to YAML config file (optional)"
    )
>>>>>>> 74bd4651
    args = parser.parse_args()
    # If config file is provided, override defaults
    if args.config:
        with open(args.config, "r", encoding="utf-8") as f:
            config = yaml.safe_load(f)
        # Override args with config values if not explicitly provided
        for key, value in config.items():
            if getattr(args, key) is None or key in ("prompt", "input", "output",
                                                     "owl_model", "sam_model",
                                                     "threshold", "fps", "device"):
                # Allow config to override if arg is None or if it's a configurable param
                if getattr(args, key) is None or (args.config and key in config):
                    setattr(args, key, value)

    # Validate required fields
    if args.prompt is None or args.input is None:
        print("Error: --prompt and --input are required arguments or must be in the config file.")
        parser.print_help()
        sys.exit(1)
    return args

def main():
    """Main function to run the SOWLv2 pipeline from CLI."""
    args = parse_args()
    # Determine input type
    input_path = args.input
    output_path = args.output
    prompt = args.prompt
    owl_model = args.owl_model
    sam_model = args.sam_model
    threshold = args.threshold
    fps = args.fps
    owl_skip_frames = args.owl_skip_frames
    # Determine device
    device_choice = args.device
    if device_choice == "cuda" and hasattr(__import__("torch"), 'cuda') and \
       __import__("torch").cuda.is_available():
        device = "cuda"
    else:
        device = "cpu"
        if device_choice == "cuda":
            print("CUDA selected, but not available. Falling back to CPU.")

    config = PipelineBaseData(
                owl_model=owl_model,
                sam_model=sam_model,
                threshold=threshold,
                fps=fps,
                device=device
            )
    pipeline = SOWLv2Pipeline(config=config)

<<<<<<< HEAD
    pipeline = SOWLv2Pipeline(
        owl_model=owl_model, sam_model=sam_model, owl_skip_frames=owl_skip_frames,
        threshold=threshold, fps=fps, device=device
    )
=======
>>>>>>> 74bd4651
    # Create output directory
    os.makedirs(output_path, exist_ok=True)
    # Process input
    if os.path.isdir(input_path):
        pipeline.process_frames(input_path, prompt, output_path)
    elif os.path.isfile(input_path):
        ext = os.path.splitext(input_path)[1].lower()
        if ext in [".jpg", ".jpeg", ".png", ".bmp", ".tif", ".tiff"]:
            pipeline.process_image(input_path, prompt, output_path)
        elif ext in [".mp4", ".avi", ".mov", ".mkv"]:
            pipeline.process_video(input_path, prompt, output_path)
        else:
            print(f"Unsupported file extension: {ext}")
            sys.exit(1)
    else:
        print(f"Input path not found: {input_path}")
        sys.exit(1)

if __name__ == "__main__":
    main()<|MERGE_RESOLUTION|>--- conflicted
+++ resolved
@@ -13,60 +13,6 @@
 from sowlv2.pipeline import SOWLv2Pipeline
 
 def parse_args():
-<<<<<<< HEAD
-    parser = argparse.ArgumentParser(description="SOWLv2: Detect and segment objects in images/frames/video with a text prompt.")
-    parser.add_argument("--prompt", type=str, required=False, help="Text prompt for object detection (e.g. 'cat')")
-    parser.add_argument("--input", type=str, required=False, help="Path to input (image file, directory of frames, or video file)")
-    parser.add_argument("--output", type=str, default="output", help="Directory to save output masks and overlays")
-    parser.add_argument("--owl-model", type=str, default="google/owlv2-base-patch16-ensemble", help="OWLv2 model (HuggingFace name)")
-    parser.add_argument("--sam-model", type=str, default="facebook/sam2.1-hiera-small", help="SAM2 model (HuggingFace name)")
-    parser.add_argument("--threshold", type=float, default=0.4, help="Detection confidence threshold")
-    parser.add_argument("--fps", type=int, default=24, help="Sampling rate (frames per second) for video")
-    parser.add_argument("--device", type=str, default="cuda", help="PyTorch device (cpu or cuda). Default uses GPU if available.")
-    parser.add_argument("--owl-skip-frames", type=int, default=3, help="Number of frames to skip for OWLv2 detection in video (0=detect every frame, 3=detect every 4th frame). Default is 3.")
-    parser.add_argument("--config", type=str, default=None, help="Path to YAML config file (optional)")
-=======
-    """Parse command line arguments."""
-    parser = argparse.ArgumentParser(
-        description="SOWLv2: Detect and segment objects in images/frames/video with a text prompt."
-    )
-    parser.add_argument(
-        "--prompt", type=str, required=False,
-        help="Text prompt for object detection (e.g. 'cat')"
-    )
-    parser.add_argument(
-        "--input", type=str, required=False,
-        help="Path to input (image file, directory of frames, or video file)"
-    )
-    parser.add_argument(
-        "--output", type=str, default="output",
-        help="Directory to save output masks and overlays"
-    )
-    parser.add_argument(
-        "--owl-model", type=str, default="google/owlv2-base-patch16-ensemble",
-        help="OWLv2 model (HuggingFace name)"
-    )
-    parser.add_argument(
-        "--sam-model", type=str, default="facebook/sam2.1-hiera-small",
-        help="SAM2 model (HuggingFace name)"
-    )
-    parser.add_argument(
-        "--threshold", type=float, default=0.4,
-        help="Detection confidence threshold"
-    )
-    parser.add_argument(
-        "--fps", type=int, default=24,
-        help="Sampling rate (frames per second) for video"
-    )
-    parser.add_argument(
-        "--device", type=str, default="cuda",
-        help="PyTorch device (cpu or cuda). Default uses GPU if available."
-    )
-    parser.add_argument(
-        "--config", type=str, default=None,
-        help="Path to YAML config file (optional)"
-    )
->>>>>>> 74bd4651
     args = parser.parse_args()
     # If config file is provided, override defaults
     if args.config:
@@ -115,17 +61,11 @@
                 sam_model=sam_model,
                 threshold=threshold,
                 fps=fps,
-                device=device
+                device=device,
+                owl_skip_frames=owl_skip_frames
             )
     pipeline = SOWLv2Pipeline(config=config)
 
-<<<<<<< HEAD
-    pipeline = SOWLv2Pipeline(
-        owl_model=owl_model, sam_model=sam_model, owl_skip_frames=owl_skip_frames,
-        threshold=threshold, fps=fps, device=device
-    )
-=======
->>>>>>> 74bd4651
     # Create output directory
     os.makedirs(output_path, exist_ok=True)
     # Process input
