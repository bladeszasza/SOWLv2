--- conflicted
+++ resolved
@@ -7,16 +7,7 @@
 from huggingface_hub import hf_hub_download
 from sam2.build_sam import build_sam2_video_predictor 
 from sam2.sam2_image_predictor import SAM2ImagePredictor
-<<<<<<< HEAD
 import logging
-
-_SAM_MODELS = {
-    "facebook/sam2.1-hiera-tiny": ("sam2.1_hiera_tiny.pt", "configs/sam2.1/sam2.1_hiera_t.yaml", "configs/sam2.1/sam2.1_hiera_t.yaml"),
-    "facebook/sam2.1-hiera-small": ("sam2.1_hiera_small.pt", "configs/sam2.1/sam2.1_hiera_s.yaml", "configs/sam2.1/sam2.1_hiera_s.yaml"),
-    "facebook/sam2.1-hiera-base-plus":  ("sam2.1_hiera_base_plus.pt", "configs/sam2.1/sam2.1_hiera_b+.yaml", "configs/sam2.1/sam2.1_hiera_b+.yaml"),
-    "facebook/sam2.1-hiera-large": ("sam2.1_hiera_large.pt", "configs/sam2.1/sam2.1_hiera_l.yaml", "configs/sam2.1/sam2.1_hiera_l.yaml")
-=======
-# Unused imports: os, tempfile. They were W0611.
 
 _SAM_MODELS = {
     # model-id ➜ (checkpoint filename, cfg filename, video_cfg_rel_path)
@@ -32,7 +23,6 @@
     "facebook/sam2.1-hiera-large": (
         "sam2.1_hiera_large.pt", "sam2.1_hiera_l.yaml", "configs/sam2.1/sam2.1_hiera_l.yaml"
     )
->>>>>>> 74bd4651
 }
 
 class SAM2Wrapper:
@@ -45,7 +35,7 @@
     def __init__(self, model_name="facebook/sam2.1-hiera-base-plus", device="cpu"): # Changed default model
         if model_name not in _SAM_MODELS:
             raise ValueError(f"Unsupported SAM-2 model: {model_name}")
-<<<<<<< HEAD
+
         ckpt_name, img_cfg_rel, vid_cfg_rel = _SAM_MODELS[model_name] # img_cfg_rel for SAM2ImagePredictor if needed, vid_cfg_rel for video
         
         self._ckpt_path = hf_hub_download(model_name, ckpt_name, repo_type="model")
@@ -96,46 +86,20 @@
         else:
             logging.error(f"self._vid_pred (type: {type(self._vid_pred)}) is NOT a torch.nn.Module. Cannot cast its dtype to float32. This is unexpected and will likely cause issues.")
         
-=======
-        ckpt_name, _, vid_cfg_rel = _SAM_MODELS[model_name]
 
-        self._ckpt_path = hf_hub_download(model_name, ckpt_name, repo_type="model")
-
-        self.device = torch.device(device)
-        self._img_pred = SAM2ImagePredictor.from_pretrained(model_name)
-        # Ensure vid_cfg_rel is used as per SAM2's build_sam2_video_predictor expectations
-        # It might need the full path or a path relative to some sam2 config directory.
-        # vid_cfg_rel is a relative path within the sam2 library for 2.1
-        self._vid_pred = build_sam2_video_predictor(
-            vid_cfg_rel, self._ckpt_path, device=self.device)
-
-        if self.device.type == "cuda": # Check device type correctly
-            # Move SAM2 model to GPU if requested
-            self._img_pred.model.to(self.device) # model is already on self.device for _vid_pred
-
->>>>>>> 74bd4651
 
     # ---------- single-image ----------
     def segment(self, pil_image, box_xyxy):
         """Return binary mask (H×W uint8) for one box in one image."""
         img = np.array(pil_image)
-<<<<<<< HEAD
+
         self._img_pred.set_image(img) # This should handle image conversion to tensor internally
         masks, _, _ = self._img_pred.predict(box=np.asarray(box_xyxy)[None], multimask_output=False)
         if masks is None or len(masks) == 0:
             return None
         # masks are bool (NumPy) from SAM2ImagePredictor, convert to uint8
         return masks[0].astype(np.uint8)
-=======
-        self._img_pred.set_image(img)
-        # Ensure box_xyxy is a numpy array as expected by SAM2ImagePredictor
-        masks, _, _ = self._img_pred.predict(box=np.asarray(box_xyxy)[None], multimask_output=False)
-        if masks is None or len(masks) == 0:
-            return None
-        # SAM2 returns boolean masks, convert to uint8
-        return (masks[0]).astype(np.uint8)
 
->>>>>>> 74bd4651
 
 
     # ---------- video ----------
@@ -179,7 +143,6 @@
 
     def add_new_box(self, state, frame_idx, box, obj_idx):
         """Adds new boxes"""
-<<<<<<< HEAD
         # Ensure box tensor is float32 if it's a tensor, SAM2 likely expects float coords
         if isinstance(box, torch.Tensor) and box.dtype != torch.float32:
             box_input = box.to(torch.float32)
@@ -204,17 +167,3 @@
                 logging.debug(f"Casting mask_logits for frame {fidx} from {mask_logits.dtype} to float32.")
                 mask_logits = mask_logits.to(torch.float32)
             yield fidx, obj_ids, mask_logits
-=======
-        # Ensure box is a NumPy array of shape (1, 4) and dtype float32 for SAM2 video predictor
-        box_np = np.array(box, dtype=np.float32).reshape(1, 4)
-        return self._vid_pred.add_new_points_or_box(
-            inference_state=state,
-            frame_idx=frame_idx,
-            obj_id=obj_idx,
-            box=box_np, # Pass the formatted numpy array
-        )
-
-    def propagate_in_video(self, state):
-        """Propagate the same selection in the whole video sequence"""
-        return self._vid_pred.propagate_in_video(state)
->>>>>>> 74bd4651
